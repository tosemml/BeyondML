# MANN

MANN, which stands for Multitask Artificial Neural Networks, is a Python package which enables creating sparse multitask models compatible with [TensorFlow](https://tensorflow.org). This package contains custom layers and utilities to facilitate the training and optimization of models using the Reduction of Sub-Network Neuroplasticity (RSN2) training procedure developed by [AI Squared, Inc](https://squared.ai).

## Installation

This package is available through [PyPi](https://pypi.org) and can be installed via the following command:

```bash
pip install mann
```

To install the current version directly from [GitHub](https://github.com) without cloning, run the following command:

```bash
pip install git+https://github.com/AISquaredInc/mann.git
```

Alternatively, you can install the package by cloning the repository from [GitHub](https://github.com) using the following commands:

```bash
# clone the repository and cd into it
git clone https://github.com/AISquaredInc/mann
cd mann

# install the package
pip install .
```

### Mac M1 Users

For those with a Mac with the M1 processor, this package can be installed, but the standard version of TensorFlow is not compatible with the M1 SOC. In order to install a compatible version of TensorFlow, please install the [Miniforge](https://github.com/conda-forge/miniforge) conda environment, which utilizes the conda-forge channel only. Once you are using Miniforge, using conda to install TensorFlow in that environment should install the correct version. After installing TensorFlow, the command `pip install mann` will install the MANN package.

## Capabilities

The MANN package includes two subpackages, the `mann.utils` package and the `mann.layers` package. As the name implies, the `mann.utils` package includes utilities which assist in model training. The `mann.layers` package includes custom Keras-compatible layers which can be used to train sparse multitask models.

### Utils

The `mann.utils` subpackage contains helper functions for performing training and conversion of models using masking layers.

In addition to the functions just mentioned, there is also an `ActiveSparsification` callback object which enables active sparsification during training rather than solely one-shot sparsification. Note that this callback currently only supports simultaneous training. We are working to support iterative training with this callback as well.

1. `mask_model`
    - The `mask_model` function is central to the RSN2 training procedure and enables masking/pruning a model so a large percentage of the weights are inactive.
    - Inputs to the `mask_model` function are a TensorFlow model, a percentile in integer form, a method - either one of 'gradients' or 'magnitude', input data, and target data.
2. `get_custom_objects`
    - The `get_custom_objects` function takes no parameters and returns a dictionary of all custom objects required to load a model trained using this package.
3. `remove_layer_masks`
    - The `remove_layer_masks` function takes a trained model with masked layers and converts it to a model without masking layers.
4. `add_layer_masks`
    - The `add_layer_masks` function takes an existing model that has non-MANN layers and converts it so that all layers which have an analog in the MANN package. This enables pretrained models to be converted and sparsified.
5. `quantize_model`
    - The `quantize_model` function takes in a model and a datatype to quantize the model to.
6. `build_transformer_block`
    - The `build_transformer_block` function can be used to build a block in a transformer architecture.
7. `build_token_position_embedding`
    - The `build_token_position_embedding` function can be used to build a token and position embedding block for use in a transformer architecture model.

### Layers

The `mann.layers` subpackage contains custom Keras-compatible layers which can be used to train sparse multitask models. The layers contained in this package are as follows:

1. `MaskedDense`
    - This layer is nearly identical to the Keras Dense layer, but it supports masking and pruning to reduce the number of active weights.
2. `MaskedConv2D`
    - This layer is nearly identical to the Keras Conv2D layer, but it supports masking and pruning to reduce the number of active weights.
3. `MultiMaskedDense`
    - This layer supports isolating pathways within the network and dedicating them for individual tasks and performing fully-connected operations on the input data.
4. `MultiMaskedConv2D`
    - This layer supports isolating pathways within the network and dedicating them for individual tasks and performing convolutional operations on the input data.
5. `MultiDense`
    - This layer supports multitask inference using a fully-connected architecture and is not designed for training. Once a model is trained with the `MultiMaskedDense` layer, that layer can be converted into this layer for inference by using the `mann.utils.remove_layer_masks` function.
6. `MultiConv2D`
    - This layer supports multitask inference using a convolutional architecture and is not designed for training. Once a model is trained with the `MultiMaskedConv2D` layer, that layer can be converted to this layer for inference by using the `mann.utils.remove_layer_masks` function.
7. `SelectorLayer`
    - This layer selects which of the multiple inputs fed into it is returned as a result. This layer is designed to be used specifically with multitask layers.
8. `SumLayer`
    - This layer returns the element-wise sum of all of the inputs.
9. `FilterLayer`
    - This layer can be turned on or off, and indicates whether the single input passed to it should be output or if all zeros should be returned.
10. `MultiMaxPool2D`
    - This layer implements Max Pool operations on multitask inputs.

## Additional Documentation and Training Materials

Additional documentation and training materials will be added to the [BeyondML Documentation Website](https://docs.squared.ai/projects/beyondml-labs) as we continue to develop this project and its capabilities.

## Feature Roadmap

- Transformers
    - We currently support basic functionality for the Transformer architecture with this package. We are working to expand our capabilities with this architecture to further support greater use cases with it, including pruning.
- Per-task pruning
    - Currently, pruning occurs for all tasks instead of on a per-task basis. Enabling per-task pruning is very high on our priority list
    
## Changes

Below are a list of additional features, bug fixes, and other changes made for each version.

### Version 0.2.2
- Small documentation changes
- Added `quantize_model` function
- Added `build_transformer_block` and `build_token_position_embedding_block` functions for transformer functionality
<<<<<<< HEAD
- Removed unnecessary imports breaking import in minimal environments
=======
- Removed unnecessary imports breaking imports in minimal environments

### Version 0.2.3 (in development)
- Per-task pruning
  - Functionality for this feature is implemented, but usage is expected to be incomplete. Note that task gradients have to be passed retrieved and passed to the function directly (helper function available), and that the model has to initially be compiled using a compatible loss function (recommended 'mse') to identify gradients.
  - It has been found that this functionality is currently only supported for models with the following layers:
    - MaskedConv2D
    - MaskedDense
    - MultiMaskedDense

  - Note also that this functionality does not support cases where layers of an individual model are other TensorFlow models, but supporting this functionality is on the roadmap.
- Iterative training using per-task pruning
  - Functionality for this feature is implemented and is currently being tested. Bugs and inconsistent results are expected
>>>>>>> 1c5cb141
<|MERGE_RESOLUTION|>--- conflicted
+++ resolved
@@ -101,12 +101,9 @@
 - Small documentation changes
 - Added `quantize_model` function
 - Added `build_transformer_block` and `build_token_position_embedding_block` functions for transformer functionality
-<<<<<<< HEAD
-- Removed unnecessary imports breaking import in minimal environments
-=======
 - Removed unnecessary imports breaking imports in minimal environments
 
-### Version 0.2.3 (in development)
+### Version 0.2.3
 - Per-task pruning
   - Functionality for this feature is implemented, but usage is expected to be incomplete. Note that task gradients have to be passed retrieved and passed to the function directly (helper function available), and that the model has to initially be compiled using a compatible loss function (recommended 'mse') to identify gradients.
   - It has been found that this functionality is currently only supported for models with the following layers:
@@ -116,5 +113,4 @@
 
   - Note also that this functionality does not support cases where layers of an individual model are other TensorFlow models, but supporting this functionality is on the roadmap.
 - Iterative training using per-task pruning
-  - Functionality for this feature is implemented and is currently being tested. Bugs and inconsistent results are expected
->>>>>>> 1c5cb141
+  - Functionality for this feature is implemented and is currently being tested. Bugs and inconsistent results are expected